from tools.codegen.model import *

from tools.codegen.api.types import NativeArgument
import tools.codegen.api.cpp as cpp
from tools.codegen import local

from typing import Union, Sequence, Tuple

# This file describes the translation of JIT schema to the native functions API.
# This looks a lot like the C++ API (which makes historical sense, because the
# idea was you wrote native functions to implement functions in the C++ API),
# but over time we have evolved the C++ API without actually changing our
# native:: kernels.  The intention is to make native API and dispatcher API
# line up as closely as possible, since this results in the least overhead
# (no translation is needed from dispatcher API to native API).
#
# When a function is not use_c10_dispatcher: full, the dispatcher API actually
# coincides with the native:: API (e.g., we do as dumb as pass through as
# possible).

def name(func: FunctionSchema) -> str:
    name = str(func.name.name)
    # TODO: delete this!
    if func.is_out_fn():
        name += '_out'
    if func.name.overload_name:
        name += f'_{func.name.overload_name}'
    return name

def argumenttype_type(t: Type, *, mutable: bool) -> str:
    if str(t) == 'Tensor?':
        if mutable:
            return 'Tensor &'
        else:
            return 'const Tensor &'
    elif str(t) == 'Tensor?[]':
        return 'TensorList'
    return cpp.argumenttype_type(t, mutable=mutable)

def returns_type(rs: Sequence[Return]) -> str:
    return cpp.returns_type(rs)

def argument_type(a: Argument) -> str:
    return argumenttype_type(a.type, mutable=a.is_write)

def argument(a: Union[Argument, SelfArgument, TensorOptionsArguments]) -> Sequence[NativeArgument]:
    if isinstance(a, Argument):
        return [NativeArgument(
            type=argument_type(a),
            name=a.name,
            default=cpp.default_expr(a.default, a.type) if a.default is not None else None,
            argument=a,
        )]
    elif isinstance(a, SelfArgument):
        # Erase SelfArgument from the distinction
        return [NativeArgument(
            type=argument_type(a.argument),
            name=a.argument.name,
            default=None,
            argument=a.argument,
        )]
    elif isinstance(a, TensorOptionsArguments):
        if local.use_c10_dispatcher() in [UseC10Dispatcher.hacky_wrapper_for_legacy_signatures,
                                          UseC10Dispatcher.with_codegenerated_unboxing_wrapper]:
            # TODO: expunge this logic entirely
            default = None
            if all(x.default == "None" for x in a.all()):
                default = '{}'
            elif a.dtype.default == "long":
                default = 'at::kLong'  # TODO: this is wrong
            return [NativeArgument(
                type='const TensorOptions &',
                name='options',
                default=default,
                argument=a,
            )]
        else:
            assert local.use_c10_dispatcher() == UseC10Dispatcher.full
            return [
                NativeArgument(
                    type='c10::optional<ScalarType>',
                    name='dtype',
                    default='{}',
                    argument=a,
                ),
                NativeArgument(
                    type='c10::optional<Layout>',
                    name='layout',
                    default='{}',
                    argument=a,
                ),
                NativeArgument(
                    type='c10::optional<Device>',
                    name='device',
                    default='{}',
                    argument=a,
                ),
                NativeArgument(
                    type='c10::optional<bool>',
                    name='pin_memory',
                    default='{}',
                    argument=a,
                )]
    else:
        assert_never(a)

def arguments(func: FunctionSchema) -> Tuple[NativeArgument, ...]:
<<<<<<< HEAD
    (args, out_args) = cpp.group_arguments(func, method=False)
    native_args = tuple(i for arg in args for i in argument(arg, is_out_argument=False))
    native_out_args = tuple(i for arg in out_args for i in argument(arg, is_out_argument=True))
    if local.use_c10_dispatcher() is UseC10Dispatcher.full:
        return native_args + native_out_args
    else:
        return native_out_args + native_args
=======
    args = cpp.group_arguments(func, method=False, faithful=local.use_c10_dispatcher() is UseC10Dispatcher.full)
    return tuple(i for arg in args for i in argument(arg))
>>>>>>> b986c610
<|MERGE_RESOLUTION|>--- conflicted
+++ resolved
@@ -105,15 +105,5 @@
         assert_never(a)
 
 def arguments(func: FunctionSchema) -> Tuple[NativeArgument, ...]:
-<<<<<<< HEAD
-    (args, out_args) = cpp.group_arguments(func, method=False)
-    native_args = tuple(i for arg in args for i in argument(arg, is_out_argument=False))
-    native_out_args = tuple(i for arg in out_args for i in argument(arg, is_out_argument=True))
-    if local.use_c10_dispatcher() is UseC10Dispatcher.full:
-        return native_args + native_out_args
-    else:
-        return native_out_args + native_args
-=======
     args = cpp.group_arguments(func, method=False, faithful=local.use_c10_dispatcher() is UseC10Dispatcher.full)
-    return tuple(i for arg in args for i in argument(arg))
->>>>>>> b986c610
+    return tuple(i for arg in args for i in argument(arg))