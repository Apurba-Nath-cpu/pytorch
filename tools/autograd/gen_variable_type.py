# Generates VariableType.h/cpp
#
# VariableType is a subclass of at::Type that provides the binding code
# necessary to provide a differentiable version of ATen operators. There are a
# number of different things we could mean:
#
#   - Given a non-differentiable forward implementation, we might
#     directly associate it with a backward implementation to make
#     it differentiable.  This is the common case.
#
#   - Some functions don't need a backwards implementation, because
#     backpropagation will never propagate beyond them.  There are a
#     number of different reasons why this may be the case:
#
#       - The function has no differentiable inputs
#       - The function's output is not differentiable
#       - The function has no data dependency on its input
#
#   - Some function don't need a backwards implementation because they
#     are implemented as a composition of other (differentiable) ATen
#     functions.  These are dispatched directly to the Type superclass,
#     which will in turn dispatch back to VariableType for its
#     differentiable subcomponents.
#
from dataclasses import dataclass

from .gen_autograd import VIEW_FUNCTIONS, VIEW_FUNCTIONS_WITH_METADATA_CHANGE, \
    MULTI_OUTPUT_SAFE_FUNCTIONS, RETURNS_VIEWS_OF_INPUT
from .gen_autograd_functions import uses_single_grad
from .gen_trace_type import (
    MANUAL_BACKEND, MANUAL_AUTOGRAD_AND_TRACER, MANUAL_AUTOGRAD,
    declare_returned_variables, tie_return_values, get_return_value, type_wrapper_name,
)

from tools.codegen.api.types import *
from tools.codegen.api.autograd import *
import tools.codegen.api.cpp as cpp
from tools.codegen.code_template import CodeTemplate
from tools.codegen.gen import with_native_function, parse_native_yaml, FileManager, mapMaybe
from tools.codegen.model import *
from tools.codegen.selective_build.selector import SelectiveBuilder
from typing import Callable, List, Optional, Sequence, Tuple, Union

# We don't set or modify grad_fn on these methods. Generally, they return
# tensors that have requires_grad=False. In-place functions listed here will
# not examine or modify requires_grad or grad_fn.
DONT_REQUIRE_DERIVATIVE = {
    # These only depend on the input Tensor's shape and device, not the data
    'ones_like', 'zeros_like', 'rand_like', 'randn_like',
    # These are only implemented on integral types
    '__and__', '__iand__', '__ilshift__', '__ior__', '__irshift__', '__ixor__',
    '__lshift__', '__or__', '__rshift__', '__xor__',
    # These work on integral data types, and hence don't require derivative
    '_sobol_engine_draw', '_sobol_engine_ff', '_sobol_engine_scramble_',
    '_sobol_engine_initialize_state_',
    # This is an unsafe method that is meant to be out of reach of autograd.
    '_coalesced_',
    # Quantize functions should not record gradients
    'quantize_per_tensor', 'quantize_per_channel',
    # Functions that return integers should not have output that require gradients
    'argmax', 'argmin', 'argsort', 'searchsorted',
    'bucketize',
    # Functions that return booleans are not differentiable
    'isnan', 'isposinf', 'isneginf', 'isinf'
    # Functions return none are not differentiable
    'record_stream',
}

# The C -> R functions at the time of adding this are still being audited and tested
# but will not error out.
# C -> C, R -> C functions for which backward is correctly implemented and tested
GRADIENT_IMPLEMENTED_FOR_COMPLEX = {
    't', 'view', 'reshape', 'reshape_as', 'view_as', 'roll', 'clone',
    'repeat', 'expand', 'flip', 'fliplr', 'flipud', 'rot90', 'transpose',
    'permute', 'squeeze', 'unsqueeze', 'resize', 'resize_as', 'tril', 'triu',
    'chunk', 'split', 'split_with_sizes', 'repeat', 'expand', 'zero_', 'eq_',
    'ne_', 'add', '__radd__', 'sum', '_conj', 'sin', 'cos', 'mul', 'sinc', 'sinh',
    'cosh', '__rmul__', 'sgn', 'asin', 'acos', 'sub', 'div', 'cat', 'view_as_complex',
    'neg', 'complex', 'select', '_s_where', 'as_strided', 'slice', 'constant_pad_nd',
    'unbind', 'split', 'split_with_sizes', 'unsafe_split', 'split_with_sizes_backward',
    'dot', 'vdot', 'cholesky', 'triangular_solve', 'mm', '_unsafe_view', 'mv', 'ger',
    'bmm', 'diagonal', 'alias', 'atan', 'log', 'log10', 'log1p', 'log2', 'reciprocal',
    'tan', 'pow', 'rsqrt', 'tanh', 'tanh_backward', 'asinh', 'acosh', 'take', 'fill_',
    'exp', 'nonzero', 'mean', 'inverse', 'solve', 'linalg_cholesky', 'addcmul', 'addcdiv',
    'matrix_exp', 'linalg_eigh', 'cholesky_solve', 'linalg_qr', '_svd_helper', '_fft_c2c', '_fft_r2c',
    'linalg_solve', 'sqrt', 'stack', 'gather', 'index_select', 'index_add_', 'linalg_inv',
<<<<<<< HEAD
    'constant_pad_nd', 'reflection_pad1d', 'reflection_pad2d',
    'reflection_pad1d_backward', 'reflection_pad2d_backward',
    'replication_pad1d', 'replication_pad2d', 'replication_pad3d',
    'replication_pad1d_backward', 'replication_pad2d_backward', 'replication_pad3d_backward',
=======
    'l1_loss_backward'
>>>>>>> cc9db6bf
}

# Some operators invalidate the grad_accumulator. Let's reset it.
RESET_GRAD_ACCUMULATOR = {
    'set', 'resize'
}

# NOTE [ Invariant: TensorImpl and Storage Pointer Equality ]
#
# When a function modifies its input tensors (via inplace or out-variants),
# it should never change the the input tensors' underlying c10::TensorImpl pointers
# or c10::Storage pointers.
#
# The following code templates implement the checks for this invariant:
SAVE_TENSOR_STORAGE = CodeTemplate("""\
c10::optional<Storage> ${tensor_name}_storage_saved =
  ${tensor_name}.has_storage() ? c10::optional<Storage>(${tensor_name}.storage()) : c10::nullopt;
""")

ENFORCE_SAME_TENSOR_STORAGE = CodeTemplate("""\
if (${tensor_name}_storage_saved.has_value())
  AT_ASSERT(${tensor_name}_storage_saved.value().is_alias_of(${tensor_name}.storage()));
""")

SAVE_TENSORLIST_STORAGE = CodeTemplate("""\
std::vector<c10::optional<Storage>> ${tensorlist_name}_storage_saved(${tensorlist_name}.size());
for (const Tensor& tensor : ${tensorlist_name})
  ${tensorlist_name}_storage_saved.push_back(
    tensor.has_storage() ? c10::optional<Storage>(tensor.storage()) : c10::nullopt);
""")

ENFORCE_SAME_TENSORLIST_STORAGE = CodeTemplate("""\
for (size_t i=0; i<${tensorlist_name}.size(); i++) {
  if (${tensorlist_name}_storage_saved[i].has_value())
    AT_ASSERT(${tensorlist_name}_storage_saved[i].value().is_alias_of(${tensorlist_name}[i].storage()));
}
""")

SAVE_OPTIONALTENSORLIST_STORAGE = CodeTemplate("""\
std::vector<c10::optional<Storage>> ${tensorlist_name}_storage_saved(${tensorlist_name}.size());
for (const c10::optional<Tensor>& tensor : ${tensorlist_name})
  ${tensorlist_name}_storage_saved.push_back(
    tensor.has_value() && tensor->has_storage() ? c10::optional<Storage>(tensor->storage()) : c10::nullopt);
""")

ENFORCE_SAME_OPTIONALTENSORLIST_STORAGE = CodeTemplate("""\
for (size_t i=0; i<${tensorlist_name}.size(); i++) {
  if (${tensorlist_name}_storage_saved[i].has_value())
    AT_ASSERT(${tensorlist_name}_storage_saved[i].value().is_alias_of(
        static_cast<c10::optional<Tensor>>(${tensorlist_name}[i])->storage()));
}
""")

SAVE_TENSOR_IMPL = CodeTemplate("""\
c10::intrusive_ptr<TensorImpl> ${tensor_name}_impl_saved;
if (${tensor_name}.defined()) ${tensor_name}_impl_saved = ${tensor_name}.getIntrusivePtr();
""")

ENFORCE_SAME_TENSOR_IMPL = CodeTemplate("""\
if (${tensor_name}_impl_saved) AT_ASSERT(${tensor_name}_impl_saved == ${tensor_name}.getIntrusivePtr());
""")

SAVE_TENSORLIST_IMPL = CodeTemplate("""\
std::vector<c10::intrusive_ptr<TensorImpl>> ${tensorlist_name}_impl_saved(${tensorlist_name}.size());
for (size_t i=0; i<${tensorlist_name}.size(); i++)
  if (${tensorlist_name}[i].defined()) ${tensorlist_name}_impl_saved[i] = ${tensorlist_name}[i].getIntrusivePtr();
""")

ENFORCE_SAME_TENSORLIST_IMPL = CodeTemplate("""\
for (size_t i=0; i<${tensorlist_name}.size(); i++) {
  if (${tensorlist_name}_impl_saved[i])
    AT_ASSERT(${tensorlist_name}_impl_saved[i] == ${tensorlist_name}[i].getIntrusivePtr());
}
""")

SAVE_OPTIONALTENSORLIST_IMPL = CodeTemplate("""\
std::vector<c10::intrusive_ptr<TensorImpl>> ${tensorlist_name}_impl_saved(${tensorlist_name}.size());
for (size_t i=0; i<${tensorlist_name}.size(); i++) {
  c10::optional<Tensor> t = ${tensorlist_name}[i];
  if (t.has_value() && t->defined()) ${tensorlist_name}_impl_saved[i] = t->getIntrusivePtr();
}
""")

ENFORCE_SAME_OPTIONALTENSORLIST_IMPL = CodeTemplate("""\
for (size_t i=0; i<${tensorlist_name}.size(); i++) {
  if (${tensorlist_name}_impl_saved[i])
    AT_ASSERT(${tensorlist_name}_impl_saved[i] == static_cast<c10::optional<Tensor>>(${tensorlist_name}[i])->getIntrusivePtr());
}
""")

# The following list contains functions that we don't enforce the invariant on.
DONT_ENFORCE_SAME_TENSOR_IMPL_OR_STORAGE = {
    # These functions are expected to change impl or storage of input tensors
    'set_', '_cudnn_rnn_flatten_weight',
}
# END CHECKS FOR [ Invariant: TensorImpl and Storage Pointer Equality ]

METHOD_DECLARATION = CodeTemplate("""\
${return_type} ${type_wrapper_name}(${formals}) ;
""")

METHOD_DEFINITION = CodeTemplate("""\
${return_type} ${type_wrapper_name}(${formals}) {
  ${type_definition_body}
}
""")

WRAPPER_REGISTRATION = CodeTemplate("""\
m.impl("${unqual_operator_name_with_overload}",
       TORCH_FN(${class_type}::${type_wrapper_name})
);
""")

UNPACK_TENSOR = CodeTemplate("""\
auto${ref} ${arg_name}_ = unpack${suffix}(${arg_name}, "${arg_name}", ${arg_pos});""")

DECLARE_GRAD_FN = CodeTemplate("""\
std::shared_ptr<${op}> grad_fn;
""")

SETUP_ANY_REQUIRES_GRAD = CodeTemplate("""\
auto _any_requires_grad = compute_requires_grad( ${args_with_derivatives} );
(void)_any_requires_grad;
""")

SETUP_DERIVATIVE = CodeTemplate("""\
if (_any_requires_grad) {
  ${setup}
}
""")

SETUP_NONE_REQUIRES_GRAD = CodeTemplate("""\
if (compute_requires_grad( ${args_to_check} )) {
  throw_error_out_requires_grad("${base_name}");
}
""")

ASSIGN_GRAD_FN = CodeTemplate("""\
grad_fn = std::shared_ptr<${op}>(new ${op}(${op_ctor}), deleteNode);
grad_fn->set_next_edges(collect_next_edges( ${args_with_derivatives} ));
""")

CALL_DISPATCH_VIA_NAMESPACE = CodeTemplate("""\
at::${api_name}(${unpacked_args})""")

CALL_DISPATCH_VIA_METHOD = CodeTemplate("""\
${var}.${api_name}(${unpacked_method_args})""")

# If the non-variable operation has return values, we use the `tmp` variable to hold the
# values temporarily and pass the values to the return variables outside of the
# `at::AutoNonVariableTypeMode` guard block.
DISPATCH_TO_NON_VAR_TYPE_WITH_TMP_RETURN_VALUES = CodeTemplate("""\
auto tmp = ([&]() {
  at::AutoNonVariableTypeMode non_var_type_mode(true);
  return ${base_type_call};
})();
""")

ASSIGN_RETURN_VALUE = CodeTemplate("""\
${return_values} = ${rhs_value};
""")

ARRAYREF_TO_VEC = CodeTemplate("""\
auto ${vec} = ${arg}.vec();
""")

OPTIONAL_TO_VAL = CodeTemplate("""\
auto ${val} = ${arg}.value_or(${default});
""")

SETUP_REPLAY_VIEW_IF_NOT_SUPPORT_AS_STRIDED_OR_VIEW_WITH_METADATA_CHANGE = CodeTemplate("""\
std::function<at::Tensor(const at::Tensor&)> func=nullptr;
if (${is_view_with_metadata_change} || !self.unsafeGetTensorImpl()->support_as_strided()) {
  ${replay_view_func}
}
""")

REPLAY_VIEW_LAMBDA_FUNC = CodeTemplate("""\
func = [=](const at::Tensor& ${input_base}) {
  return ${replay_view_call};
};
""")

DISPATCH_TO_NON_VAR_TYPE_WITHOUT_RETURN_VALUES = CodeTemplate("""\
{
  at::AutoNonVariableTypeMode non_var_type_mode(true);
  ${base_type_call};
}
""")

SET_HISTORY = CodeTemplate("""\
if (grad_fn) {
    ${fn}_history(${differentiable_outputs}, grad_fn);
}
""")

CONDITIONAL = CodeTemplate("""\
if (${cond}) {
  ${statements}
}
""")

RUN_ONLY_IN_DEBUG_MODE = CodeTemplate("""\
#ifndef NDEBUG
${statements}
#endif
""")

@dataclass(frozen=True)
class NativeFunctionWithDifferentiabilityInfo:
    func: NativeFunction
    info: Optional[DifferentiabilityInfo]

def gen_variable_type(
    out: str,
    native_yaml_path: str,
    differentiability_infos: Sequence[DifferentiabilityInfo],
    template_path: str,
    operator_selector: SelectiveBuilder,
) -> None:

    """VariableType.h and VariableType.cpp body

    This is the at::Type subclass for differentiable tensors. The
    implementation of each function dispatches to the base tensor type to
    compute the output. The grad_fn is attached to differentiable functions.
    """
    fns = list(sorted(filter(
        operator_selector.is_native_function_selected_for_training,
        parse_native_yaml(native_yaml_path)), key=lambda f: cpp.name(f.func)))
    fns_with_infos = match_differentiability_info(fns, differentiability_infos)

    fm = FileManager(install_dir=out, template_dir=template_path, dry_run=False)
    gen_variable_type_shard(fm, fns_with_infos, 'VariableType.h', 'VariableType.h')

    # NOTE: see Note [Sharded File] at the top of the VariableType.cpp
    # template regarding sharding of the generated files.
    num_shards = 5
    shards: List[List[NativeFunctionWithDifferentiabilityInfo]] = [[] for _ in range(num_shards)]

    # functions are assigned arbitrarily but stably to a file based on hash
    for fn in fns_with_infos:
        x = sum(ord(c) for c in cpp.name(fn.func.func)) % num_shards
        shards[x].append(fn)

    for i, shard in enumerate(shards):
        gen_variable_type_shard(fm, shard, 'VariableType.cpp', f'VariableType_{i}.cpp')

    gen_variable_type_shard(fm, fns_with_infos, 'VariableType.cpp', 'VariableTypeEverything.cpp')

@with_native_function
def gen_formals(f: NativeFunction) -> str:
    return ', '.join(
        f'{cpp.argument_type(a, binds="__placeholder__").cpp_type()} {a.name}'
        for a in f.func.schema_order_arguments()
    )

@with_native_function
def gen_wrapper_registration(f: NativeFunction) -> str:
    return WRAPPER_REGISTRATION.substitute(
        unqual_operator_name_with_overload=f.func.name,
        type_wrapper_name=type_wrapper_name(f),
        class_type='VariableType',
    )

def gen_variable_type_shard(
    fm: FileManager,
    fns_with_infos: List[NativeFunctionWithDifferentiabilityInfo],
    template_name: str,
    output_name: str,
) -> None:
    type_declarations: List[str] = []
    type_definitions: List[str] = []
    wrapper_registrations: List[str] = []

    for fn in fns_with_infos:
        f = fn.func
        name = cpp.name(f.func)
        formals = gen_formals(f)

        type_declarations.append(METHOD_DECLARATION.substitute(
            return_type=cpp.returns_type(f.func.returns),
            type_wrapper_name=type_wrapper_name(f),
            formals=formals,
        ))

        if name not in MANUAL_AUTOGRAD and dispatch_strategy(fn) == 'use_derived':
            type_definitions.append(METHOD_DEFINITION.substitute(
                return_type=cpp.returns_type(f.func.returns),
                type_wrapper_name=type_wrapper_name(f),
                type_definition_body=emit_body(fn),
                formals=formals,
            ))
            wrapper_registrations.append(gen_wrapper_registration(f))

        # See Note [Manual Backend kernels]
        assert (name in MANUAL_BACKEND) == f.manual_kernel_registration
        # If you want to register a kernel to Autograd, you must make the op abstract.
        # In other words, this op must have dispatch section in native_functions.yaml.
        if name in MANUAL_AUTOGRAD_AND_TRACER or (fn.info and fn.info.has_derivatives):
            msg = (f'There\'s a formula for {name}(or its functional variant) in derivatives.yaml. '
                   f'It\'s required to add a dispatch section for it with explicit supported backends e.g CPU/CUDA '
                   f'or DefaultBackend in native_functions.yaml. Please see '
                   f'https://github.com/pytorch/pytorch/tree/master/aten/src/ATen/native#choosing-the-right-dispatch-keyword '
                   f'for instructions to choose the right dispatch keyword.')
            assert f.is_abstract, msg

    fm.write_with_template(output_name, template_name, lambda: {
        'generated_comment': '@' + f'generated from {fm.template_dir}/{template_name}',
        'type_derived_method_declarations': type_declarations,
        'type_derived_method_definitions': type_definitions,
        'wrapper_registrations': wrapper_registrations,
    })

def emit_body(fn: NativeFunctionWithDifferentiabilityInfo) -> List[str]:
    assert dispatch_strategy(fn) == 'use_derived'
    f = fn.func
    info = fn.info

    name = cpp.name(f.func)
    inplace = f.func.kind() == SchemaKind.inplace
    is_out_fn = f.func.kind() == SchemaKind.out
    returns_void = len(f.func.returns) == 0
    base_name = f.func.name.name.base  # TODO: should be str(f.func.name.name)?
    view_info = VIEW_FUNCTIONS.get(base_name, None)
    if view_info is None and base_name in RETURNS_VIEWS_OF_INPUT:
        view_info = "self"

    def is_differentiable(name: str, type: Type) -> bool:
        return type.is_tensor_like() and (info is None or name not in info.non_differentiable_arg_names)

    def gen_differentiable_input(
        arg: Union[Argument, SelfArgument, TensorOptionsArguments]
    ) -> Optional[DifferentiableInput]:
        if isinstance(arg, TensorOptionsArguments):
            return None
        a: Argument = arg.argument if isinstance(arg, SelfArgument) else arg

        # TODO: `cpp_type` is only to keep it byte-for-byte compatible with the old codegen, should remove.
        # NB: This is not a clone of cpp.argument() - TensorOptionsArguments / faithful / binds are
        # not handled properly as they are irrelevant for this codegen.
        cpp_type = cpp.argument_type(a, binds=a.name).cpp_type()

        if not is_differentiable(a.name, a.type):
            return None
        return DifferentiableInput(
            name=a.name,
            type=a.type,
            cpp_type=cpp_type,
        )

    @with_native_function
    def gen_differentiable_inputs(f: NativeFunction) -> List[DifferentiableInput]:
        return list(mapMaybe(gen_differentiable_input, f.func.arguments.non_out))

    def find_args_with_derivatives(differentiable_inputs: List[DifferentiableInput]) -> List[DifferentiableInput]:
        """Find arguments that have derivative definitions"""
        if info is None or not info.has_derivatives:
            return differentiable_inputs
        names = set(name for d in info.derivatives for name in d.var_names)
        differentiable = [arg for arg in differentiable_inputs if arg.name in names]
        if len(differentiable) != len(names):
            missing = names - set(arg.name for arg in differentiable)
            raise RuntimeError(f'Missing arguments for derivatives: {missing} in {info.name}')
        return differentiable

    def gen_differentiable_outputs(f: NativeFunction) -> List[DifferentiableOutput]:
        outputs: List[DifferentiableOutput] = [
            DifferentiableOutput(name=name, type=ret.type, cpp_type=cpp.return_type(ret))
            for name, ret in zip(cpp.return_names(f), f.func.returns)]

        output_differentiability = info.output_differentiability if info else None
        if output_differentiability is not None:
            differentiable_outputs: List[DifferentiableOutput] = []
            if False in output_differentiability and f.func.kind() == SchemaKind.inplace:
                raise RuntimeError("output_differentiability=False for inplace operation (version_counter won't get updated)")
            for differentiable, output in zip(output_differentiability, outputs):
                if differentiable:
                    differentiable_outputs.append(output)
            return differentiable_outputs

        candidate_differentiable_outputs = list(filter(lambda r: is_differentiable(r.name, r.type), outputs))

        if uses_single_grad(info):
            return candidate_differentiable_outputs[:1]
        else:
            return candidate_differentiable_outputs

    differentiable_inputs = gen_differentiable_inputs(f)
    args_with_derivatives = find_args_with_derivatives(differentiable_inputs)
    differentiable_outputs = gen_differentiable_outputs(f)

    requires_derivative = (
        base_name not in DONT_REQUIRE_DERIVATIVE and name not in DONT_REQUIRE_DERIVATIVE and
        len(differentiable_inputs) > 0 and len(differentiable_outputs) > 0)

    if info is not None and info.has_derivatives and not requires_derivative:
        raise RuntimeError(f'ERROR: derivative ignored for {name} -- specified an autograd function without derivative')

    def emit_save_inputs() -> List[str]:
        setup: List[str] = []
        if info is None or not info.has_derivatives:
            return setup

        has_tensorlist_arg = any(is_tensor_list_type(arg.type) for arg in args_with_derivatives)

        # We don't want to save tensors if we know that they will never be used
        # when computing the derivative, so we add guards to those statements
        def guard_for(arg: SavedAttribute) -> Optional[str]:
            assert info is not None

            # It's hard to determine the edge offset if we have TensorLists
            if has_tensorlist_arg:
                return None

            # Empirical evaluation of the cases where we insert those guards in
            # backward show that they are somewhat useless. E.g. there's no need
            # to guard on some values captured from forward, because they had to
            # require_grad if the backward function even gets executed. I don't
            # have any good ideas for detecting those cases, so I simply disabled the
            # checks.
            if 'backward' in info.name:
                return None

            # If there's a single derivative we could compute, we already have
            # a requires_grad check that is sufficient
            if len(args_with_derivatives) <= 1:
                return None

            # We really only care about trimming down the amount of tensors we save
            if arg.type != 'Tensor':
                return None

            # We want to emit simple guards, so we only allow that if checking one
            # input is enough to determine whether we need that value
            used_in = [d for d in info.derivatives if arg in d.saved_inputs]
            assert len(used_in) > 0
            if len(used_in) != 1:
                return None
            derivative = used_in[0]
            if len(derivative.var_names) != 1:
                return None
            derivative_var_name = derivative.var_names[0]

            # Figure out the offset of the edge that uses this variable
            for edge_off, a in enumerate(args_with_derivatives):
                if a.name == derivative_var_name:
                    break
            else:
                raise AssertionError()

            return f'grad_fn->should_compute_output({edge_off})'

        setup.extend(save_variables(info.all_saved_inputs, False, guard_for))
        for arg in args_with_derivatives:
            if is_tensor_list_type(arg.type):
                setup.append(f'grad_fn->{arg.name}_size_ = {arg.name}.size();')

        return setup

    def setup_derivative(differentiable_inputs: List[DifferentiableInput]) -> List[str]:
        body: List[str] = []
        if is_out_fn:
            # For out functions, ensure that no input or output requires grad
            body.append(DECLARE_GRAD_FN.substitute(op='Node'))
            body.append(SETUP_NONE_REQUIRES_GRAD.substitute(
                base_name=base_name,
                args_to_check=[arg.name for arg in differentiable_inputs]))
            body.append(SETUP_NONE_REQUIRES_GRAD.substitute(
                base_name=base_name,
                args_to_check=[arg.name for arg in differentiable_outputs]))
            return body

        op = info.op if info is not None and info.has_derivatives else 'NotImplemented'
        setup = []
        setup.extend(ASSIGN_GRAD_FN.substitute(
            op=op,
            op_ctor='' if info is not None and info.has_derivatives else f'"{cpp.name(f.func)}"',
            args_with_derivatives=[arg.name for arg in args_with_derivatives],
        ).split('\n'))
        setup.extend(emit_save_inputs())

        body.extend(emit_check_no_requires_grad(differentiable_inputs, args_with_derivatives))
        body.append(DECLARE_GRAD_FN.substitute(op=op))
        body.append(SETUP_DERIVATIVE.substitute(setup=setup))
        return body

    def emit_check_if_in_complex_autograd_allowlist() -> List[str]:
        body: List[str] = []
        if base_name in GRADIENT_IMPLEMENTED_FOR_COMPLEX:
            return body
        for arg in differentiable_outputs:
            name = arg.name
            # TODO: should be `arg.type.is_tensor_like()`?
            if arg.cpp_type in ['Tensor', 'TensorList', 'const c10::List<c10::optional<Tensor>> &']:
                body.append(f'throw_error_for_complex_autograd({name}, "{base_name}");')
        return body

    def emit_check_no_requires_grad(
        tensor_args: List[DifferentiableInput],
        args_with_derivatives: List[DifferentiableInput],
    ) -> List[str]:
        """Checks that arguments without derivatives don't require grad"""
        body: List[str] = []
        for arg in tensor_args:
            if arg in args_with_derivatives:
                continue
            name = arg.name
            if info and name in info.non_differentiable_arg_names:
                continue
            if name == 'output':
                # Double-backwards definitions sometimes take in 'input' and
                # 'output', but only define the derivative for input.
                continue
            body.append(f'check_no_requires_grad({name}, "{name}");')
        return body

    def save_variables(
        saved_variables: Sequence[SavedAttribute],
        is_output: bool,
        guard_for: Callable[[SavedAttribute], Optional[str]] = lambda name: None,
    ) -> Sequence[str]:
        # assign the saved variables to the generated grad_fn
        stmts: List[str] = []
        for arg in saved_variables:
            name = arg.name
            expr = arg.expr
            if arg.type == 'Tensor' or arg.type == 'c10::optional<Tensor>' or \
                    arg.type == 'c10::optional<Tensor>&' or (is_output and arg.type == 'Scalar'):
                name += '_'
                var = arg.name
                if var == 'self' and inplace:
                    var = 'self.clone()'
                    assert not is_output
                if inplace and is_output:
                    var = 'self'
                    is_inplace_view = f'{var}.is_view()'
                    expr = f'SavedVariable({var}, {str(is_output).lower()}, {is_inplace_view})'
                else:
                    expr = f'SavedVariable({var}, {str(is_output).lower()})'
            elif arg.type in ['TensorList', 'c10::List<c10::optional<Tensor>>']:
                name += '_'
                expr = f'make_saved_variable_list({arg.name})'
            elif arg.type == 'IntArrayRef':
                expr = expr + ".vec()"
            guard = guard_for(arg)
            if guard is None:
                stmts.append(f'grad_fn->{name} = {expr};')
            else:
                stmts.append(f'if ({guard}) {{')
                stmts.append(f'  grad_fn->{name} = {expr};')
                stmts.append('}')
        return stmts

    def emit_dispatch_call(f: NativeFunction, input_base: str, unpacked_args: Sequence[str]) -> str:
        """ Dispatch call via function in a namespace or method on Tensor."""
        if Variant.function in f.variants:
            call = CALL_DISPATCH_VIA_NAMESPACE.substitute(
                api_name=cpp.name(
                    f.func,
                    faithful_name_for_out_overloads=True,
                ),
                unpacked_args=unpacked_args)
        else:
            call = CALL_DISPATCH_VIA_METHOD.substitute(
                api_name=cpp.name(f.func),
                var=input_base,
                unpacked_method_args=unpacked_args[1:])
        return call

    def emit_view_lambda(unpacked_bindings: List[Binding]) -> str:
        """ Generate an additional lambda function to recover views in backward when as_strided is not supported.
        See Note [View + Inplace update for base tensor] and [View + Inplace update for view tensor] for more details."""
        input_base = 'input_base'
        replay_view_func = ''
        updated_unpacked_args: List[str] = []
        known_view_arg_simple_types: List[str] = ['int64_t', 'c10::optional<int64_t>', 'bool', 'IntArrayRef']
        for unpacked_binding in unpacked_bindings:
            arg, arg_type = unpacked_binding.name, unpacked_binding.type
            if arg == 'self_':
                updated_unpacked_args.append(input_base)
                continue
            if arg_type not in known_view_arg_simple_types:
                known_types_str = ', '.join(known_view_arg_simple_types)
                raise TypeError(f'You are adding an {arg_type} {arg} argument to op {cpp.name(f.func)} in addition to known types: '
                                f'{known_types_str}. Please update the list or materialize it so that it can be closed '
                                'over by value, also add a test in pytorch/xla/test/test_operations.py where this code '
                                'is exercised.')

            if arg_type == 'IntArrayRef':
                # It's not safe to close over IntArrayRef by value, since this is a
                # reference type, so materialize a vector to close over by value
                arg_vec = arg + '_vec'
                replay_view_func += ARRAYREF_TO_VEC.substitute(arg=arg, vec=arg_vec)
                updated_unpacked_args.append(arg_vec)
            elif arg_type == 'c10::optional<int64_t>':
                # Materialize int64_t? to int64_t
                arg_value = arg + '_val'
                replay_view_func += OPTIONAL_TO_VAL.substitute(arg=arg, val=arg_value, default='0')
                updated_unpacked_args.append(arg_value)
            else:
                updated_unpacked_args.append(arg)

        replay_view_call = emit_dispatch_call(f, input_base, updated_unpacked_args)
        replay_view_func += REPLAY_VIEW_LAMBDA_FUNC.substitute(
            input_base=input_base,
            replay_view_call=replay_view_call)

        is_view_with_metadata_change = 'true' if name in VIEW_FUNCTIONS_WITH_METADATA_CHANGE else 'false'

        return SETUP_REPLAY_VIEW_IF_NOT_SUPPORT_AS_STRIDED_OR_VIEW_WITH_METADATA_CHANGE.substitute(
            is_view_with_metadata_change=is_view_with_metadata_change,
            replay_view_func=replay_view_func)

    def wrap_output(f: NativeFunction, unpacked_bindings: List[Binding], var: str) -> str:
        call = ''
        rhs_value: Optional[str] = None
        if not any(r.type.is_tensor_like() for r in f.func.returns):
            rhs_value = var
        elif view_info is not None:
            # See NOTE [ Autograd View Variables ] in variable.h for details.
            differentiable_output_vars = {r.name for r in differentiable_outputs}

            if not isinstance(view_info, str):
                raise TypeError(f'The view info should be a string for {base_name}, but it is: {view_info}')

            if len(differentiable_output_vars) == 0:
                # no output is differentiable (.indices() for SparseTensors for example)
                rhs_value = f'as_view({view_info}, {var}, /* is_bw_differentiable */ false, /* is_fw_differentiable */ false)'
            elif len(differentiable_output_vars) == 1:
                # Single differentiable output (Tensor or Tensor[])
                return_info = differentiable_outputs[0]
                # We only support simple Tensor or a TensorList for functions that return views
                if not is_tensor_type(return_info.type) and not is_tensor_list_type(return_info.type):
                    raise RuntimeError(f'{base_name} that return differentiable views can only return Tensor or Tensor[]')
                # Only allow rebasing of the history if we return a single Tensor
                # If we are in a no grad block, raise a warning
                # See NOTE [ View + Inplace detection ] for more details about this logic
                if is_tensor_list_type(return_info.type):
                    if base_name in MULTI_OUTPUT_SAFE_FUNCTIONS:
                        creation_meta = 'CreationMeta::MULTI_OUTPUT_SAFE'
                    else:
                        creation_meta = 'CreationMeta::MULTI_OUTPUT_NODE'
                    call += (f'as_view(/* base */ {view_info}, /* output */ {var}, /* is_bw_differentiable */ true, '
                             '/* is_fw_differentiable */ true, '
                             f'/* creation_meta */ {creation_meta});')
                    rhs_value = f'std::move({var})'
                else:
                    call += emit_view_lambda(unpacked_bindings)
                    creation_meta = 'GradMode::is_enabled() ? CreationMeta::DEFAULT: CreationMeta::NO_GRAD_MODE'
                    rhs_value = (f'as_view(/* base */ {view_info}, /* output */ {var}, /* is_bw_differentiable */ true, '
                                 '/* is_fw_differentiable */ true, '
                                 f'/* view_func */ func, /* creation_meta */ {creation_meta})')
            else:
                # This could be supported but we don't need it at the moment, so keeping things simple.
                raise RuntimeError('Function that return multiple differentiable output '
                                   'when at least one of them is view is not supported.')
        else:
            rhs_value = f'std::move({var})'
        assert rhs_value is not None
        call += ASSIGN_RETURN_VALUE.substitute(return_values=tie_return_values(f),
                                               rhs_value=rhs_value)
        return call

    def enforce_same_tensorimpl_and_storage(call: str, unpacked_bindings: List[Binding]) -> str:
        save_ptrs_stmts: List[str] = []
        enforce_same_ptrs_stmts: List[str] = []
        if cpp.name(f.func) not in DONT_ENFORCE_SAME_TENSOR_IMPL_OR_STORAGE:
            for unpacked_binding in unpacked_bindings:
                arg = unpacked_binding.name
                noref_cpp_type = unpacked_binding.ctype.cpp_type(strip_ref=True)
                if noref_cpp_type == 'TensorList':
                    save_ptrs_stmts += [SAVE_TENSORLIST_STORAGE.substitute(tensorlist_name=arg),
                                        SAVE_TENSORLIST_IMPL.substitute(tensorlist_name=arg)]
                    enforce_same_ptrs_stmts += [ENFORCE_SAME_TENSORLIST_STORAGE.substitute(tensorlist_name=arg),
                                                ENFORCE_SAME_TENSORLIST_IMPL.substitute(tensorlist_name=arg)]
                elif noref_cpp_type == 'c10::List<c10::optional<Tensor>>':
                    save_ptrs_stmts += [SAVE_OPTIONALTENSORLIST_STORAGE.substitute(tensorlist_name=arg),
                                        SAVE_OPTIONALTENSORLIST_IMPL.substitute(tensorlist_name=arg)]
                    enforce_same_ptrs_stmts += [ENFORCE_SAME_OPTIONALTENSORLIST_STORAGE.substitute(tensorlist_name=arg),
                                                ENFORCE_SAME_OPTIONALTENSORLIST_IMPL.substitute(tensorlist_name=arg)]
                elif noref_cpp_type == 'Tensor':
                    save_ptrs_stmts += [SAVE_TENSOR_STORAGE.substitute(tensor_name=arg),
                                        SAVE_TENSOR_IMPL.substitute(tensor_name=arg)]
                    enforce_same_ptrs_stmts += [ENFORCE_SAME_TENSOR_STORAGE.substitute(tensor_name=arg),
                                                ENFORCE_SAME_TENSOR_IMPL.substitute(tensor_name=arg)]
        assert (save_ptrs_stmts and enforce_same_ptrs_stmts) or (not save_ptrs_stmts and not enforce_same_ptrs_stmts)
        if save_ptrs_stmts and enforce_same_ptrs_stmts:
            call = RUN_ONLY_IN_DEBUG_MODE.substitute(statements=save_ptrs_stmts) + \
                call + \
                RUN_ONLY_IN_DEBUG_MODE.substitute(statements=enforce_same_ptrs_stmts)
        return call

    def emit_call(f: NativeFunction, unpacked_bindings: List[Binding]) -> str:
        # We only care about adding `at::AutoNonVariableTypeMode` guard for non-variable dispatch
        # (which corresponds to 'use_derived' strategy). The purpose of this guard is to make sure
        # the baseType operations still dispatch to non-Variable type, even if the arguments passed
        # in are now Variables.
        # See NOTE [ Treating Variables as non-Variables in type dispatch ] for details.
        unpacked_args = [b.name for b in unpacked_bindings]
        base_type_call = emit_dispatch_call(f, 'self_', unpacked_args)
        if not modifies_arguments(f) and not returns_void:
            call = DISPATCH_TO_NON_VAR_TYPE_WITH_TMP_RETURN_VALUES.substitute(
                base_type_call=base_type_call)

            call += wrap_output(f, unpacked_bindings, 'tmp')
        else:
            call = DISPATCH_TO_NON_VAR_TYPE_WITHOUT_RETURN_VALUES.substitute(
                base_type_call=base_type_call)
        call = enforce_same_tensorimpl_and_storage(call, unpacked_bindings)
        return call

    def emit_history() -> str:
        fn = 'rebase' if modifies_arguments(f) and view_info is None else 'set'
        output_names = [r.name for r in differentiable_outputs]
        # TODO: flatten allocates a std::vector, which could be expensive
        outs = CodeTemplate("flatten_tensor_args( ${outs} )").substitute(outs=output_names)
        return SET_HISTORY.substitute(fn=fn, differentiable_outputs=outs)

    def emit_save_outputs() -> str:
        if is_out_fn:
            # out functions don't currently support differentiation
            return ''
        if info is not None and info.has_derivatives:
            stmts = save_variables(info.all_saved_outputs, True)
            if len(stmts) == 0:
                return ''
            return CONDITIONAL.substitute(cond='grad_fn', statements=stmts)
        return ''

    def emit_any_requires_grad() -> List[str]:
        return [SETUP_ANY_REQUIRES_GRAD.substitute(
            args_with_derivatives=[arg.name for arg in args_with_derivatives]), ]

    def emit_check_inplace() -> List[str]:
        if not inplace:
            return []
        return [f'check_inplace({arg.name}, _any_requires_grad);' for arg in differentiable_outputs]

    def emit_increment_version(f: NativeFunction) -> List[str]:
        if not modifies_arguments(f):
            return []
        return [f'increment_version({r});' for r in cpp.return_names(f)]

    body: List[str] = []
    unpack_args_stats, unpacked_bindings = unpack_args(f)

    body.extend(unpack_args_stats)
    if requires_derivative:
        body.extend(emit_any_requires_grad())
        body.extend(emit_check_inplace())
        body.extend(setup_derivative(differentiable_inputs))
    body.append(declare_returned_variables(f))

    body.append(emit_call(f, unpacked_bindings))
    body.extend(emit_increment_version(f))
    if requires_derivative:
        # set_flags has to appear after version_counter, because rebase_history
        # requires that the counter is incremented before it is called
        body.append(emit_history())
        body.append(emit_save_outputs())
        body.extend(emit_check_if_in_complex_autograd_allowlist())
    if base_name in RESET_GRAD_ACCUMULATOR:
        # `inplace` implies that there is exactly one output named `self`,
        # so we can keep the generated code easy. If you need to
        # `reset_grad_accumulator` in an operator that's not `inplace`, you can
        # remove this assert but the code generation will get more elaborate
        assert inplace
        body.append('reset_grad_accumulator(self);')
    if not returns_void:
        body.append(f'return {get_return_value(f)};')
    return body

@with_native_function
def unpack_args(f: NativeFunction) -> Tuple[List[str], List[Binding]]:
    body: List[str] = []
    unpacked_bindings: List[Binding] = []

    bindings = [r for a in f.func.schema_order_arguments()
                for r in cpp.argument(a,
                                      method=False,
                                      cpp_no_default_args=set(),
                                      faithful=False,
                                      has_tensor_options=False)]

    for i, binding in enumerate(bindings):
        assert not isinstance(binding.argument, SelfArgument)
        if isinstance(binding.argument, TensorOptionsArguments):
            raise RuntimeError("VariableKernel shouldn't take TensorOptions")

        is_nullable = binding.argument.type.is_nullable()
        if not binding.argument.type.is_tensor_like() or is_nullable:
            unpacked_bindings.append(binding)
            continue

        is_tensor_list = is_tensor_list_type(binding.argument.type)
        ref = (not is_nullable) and not is_tensor_list
        suffix = '_opt' if is_nullable and not is_tensor_list else ''
        body.append(UNPACK_TENSOR.substitute(
            arg_name=binding.name,
            arg_pos=i,
            suffix=suffix,
            ref='&' if ref else '',
        ))
        unpacked_bindings.append(Binding(
            name=binding.name + '_',
            ctype=binding.ctype,
            argument=binding.argument,
            default=binding.default,
        ))

    return body, unpacked_bindings

def dispatch_strategy(fn: NativeFunctionWithDifferentiabilityInfo) -> str:
    """How are we going to call the underlying implementation of a
    declaration?  There are two strategies:

        - use_derived: we want to call the implementation on CPUDoubleType
          (or a similar, derived Type instance).  Because these derived
          instances deal in Tensors, not Variables (it's a completely different
          object, so it doesn't dispatch back to VariableType), code on
          this dispatch path needs to wrap/unwrap tensors.  If the
          derived implementation takes and returns tensors, the
          implementation is usually differentiable (although we also use
          the derived dispatch path for non-differentiable functions
          that we still want to dispatch on the derived Type instance;
          e.g., size())

        - use_type: we want to call the implementation on Type, because
          it is implemented concretely, and the functions it invokes will
          get dispatched back to VariableType (which will ensure that they
          are differentiable.)
    """
    if fn.func.is_abstract or (fn.info is not None and fn.info.has_derivatives):
        # If the function is abstract (not implemented on at::Type), we must
        # call the implementation on the derived type with unpacked tensors.

        # If the function has a derivative specified and is concrete, we could
        # call either implementation. We prefer the calling the derived
        # type's implementation with unpacked tensors because it is more
        # performant in some cases: any internal calls to other ATen functions
        # won't have the history tracked.

        # If the function has a type dispatched argument (i.e. is a factory),
        # we prefer calling the derived type's implementation both because it is
        # more performant and to ensure factory functions return tensors with _version
        # of 0 (probably not strictly necessary, but nice to have to keeps versions simple
        # to understand.

        return 'use_derived'
    else:
        # If the function is concrete (we don't have to override it) and we
        # didn't declare it in derivatives.yaml, we'll assume that it is
        # actually implemented out of differentiable functions. (This
        # assumption might not hold, but then you'll see gradcheck fail.)
        return 'use_type'

def is_tensor_type(t: Type) -> bool:
    # TODO: Should handle optional here?
    return t.is_tensor_like() and t.is_list_like() is None

def is_tensor_list_type(t: Type) -> bool:
    # TODO: Should handle optional here?
    return t.is_tensor_like() and t.is_list_like() is not None

def modifies_arguments(f: NativeFunction) -> bool:
    return f.func.kind() in [SchemaKind.inplace, SchemaKind.out]

def match_differentiability_info(
    native_functions: List[NativeFunction],
    differentiability_infos: Sequence[DifferentiabilityInfo],
) -> List[NativeFunctionWithDifferentiabilityInfo]:
    """Sets the "derivative" key on declarations to matching autograd function

    In-place functions will use the out-of-place derivative definition if there
    is no in-place specific derivative.
    """

    info_by_schema = {info.func.func: info for info in differentiability_infos}
    functional_info_by_signature = {
        info.func.func.signature(strip_default=True): info
        for info in differentiability_infos
        if info.func.func.kind() == SchemaKind.functional}

    def find_info(f: NativeFunction) -> Tuple[Optional[DifferentiabilityInfo], bool]:
        if f.func in info_by_schema:
            return info_by_schema[f.func], True

        # if there is no exact match look for the out-of-place signature.
        # i.e mul() for mul_() or mul_out()
        return functional_info_by_signature.get(f.func.signature(strip_default=True)), False

    result: List[NativeFunctionWithDifferentiabilityInfo] = []
    for f in native_functions:
        info, is_exact_match = find_info(f)
        result.append(NativeFunctionWithDifferentiabilityInfo(
            func=f,
            info=info,
        ))

    return result<|MERGE_RESOLUTION|>--- conflicted
+++ resolved
@@ -84,14 +84,11 @@
     'exp', 'nonzero', 'mean', 'inverse', 'solve', 'linalg_cholesky', 'addcmul', 'addcdiv',
     'matrix_exp', 'linalg_eigh', 'cholesky_solve', 'linalg_qr', '_svd_helper', '_fft_c2c', '_fft_r2c',
     'linalg_solve', 'sqrt', 'stack', 'gather', 'index_select', 'index_add_', 'linalg_inv',
-<<<<<<< HEAD
+    'l1_loss_backward',
     'constant_pad_nd', 'reflection_pad1d', 'reflection_pad2d',
     'reflection_pad1d_backward', 'reflection_pad2d_backward',
     'replication_pad1d', 'replication_pad2d', 'replication_pad3d',
     'replication_pad1d_backward', 'replication_pad2d_backward', 'replication_pad3d_backward',
-=======
-    'l1_loss_backward'
->>>>>>> cc9db6bf
 }
 
 # Some operators invalidate the grad_accumulator. Let's reset it.
